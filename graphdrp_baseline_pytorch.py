--- conflicted
+++ resolved
@@ -229,11 +229,6 @@
     rmse_test = rmse(G_test, P_test)
     test_scores = {"pcc": pcc_test, "scc": scc_test, "rmse": rmse_test}
 
-<<<<<<< HEAD
-=======
-    
-
->>>>>>> 8fb91a9e
     with open(outdir / f"test_scores_{val_scheme}_{model_st}_{dataset}.json", "w", encoding="utf-8") as f:
         json.dump(test_scores, f, ensure_ascii=False, indent=4)
 
